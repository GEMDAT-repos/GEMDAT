--- conflicted
+++ resolved
@@ -10,11 +10,7 @@
 from gemdat.rdf import radial_distribution
 from gemdat.shape import ShapeAnalyzer
 from gemdat.trajectory import Trajectory
-<<<<<<< HEAD
-=======
-from gemdat.transitions import Transitions
 from gemdat.volume import trajectory_to_volume
->>>>>>> cd91c639
 
 DATA_DIR = Path(__file__).parents[1] / 'data'
 VASP_XML = DATA_DIR / 'short_simulation' / 'vasprun.xml'
