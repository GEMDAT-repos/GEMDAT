from __future__ import annotations

import numpy as np
from helpers import assert_figures_similar

from gemdat.io import load_known_material

BACKEND = 'plotly'


def test_displacement_per_element(vasp_traj):
    fig = vasp_traj.plot_displacement_per_element(backend=BACKEND)

    assert_figures_similar(fig, name='displacement_per_element', rms=0.5)


def test_displacement_per_atom(vasp_traj):
    diff_trajectory = vasp_traj.filter('Li')
    fig = diff_trajectory.plot_displacement_per_atom(backend=BACKEND)

    assert_figures_similar(fig, name='displacement_per_atom', rms=0.5)


def test_displacement_histogram(vasp_traj):
    diff_trajectory = vasp_traj.filter('Li')
    fig = diff_trajectory.plot_displacement_histogram(backend=BACKEND)

    assert_figures_similar(fig, name='displacement_histogram', rms=0.5)


def test_frequency_vs_occurence(vasp_traj):
    diff_traj = vasp_traj.filter('Li')
    fig = diff_traj.plot_frequency_vs_occurence(backend=BACKEND)

    assert_figures_similar(fig, name='frequency_vs_occurence', rms=0.5)


def test_vibrational_amplitudes(vasp_traj):
    diff_traj = vasp_traj.filter('Li')
    fig = diff_traj.plot_vibrational_amplitudes(backend=BACKEND)

    assert_figures_similar(fig, name='vibrational_amplitudes', rms=0.5)


def test_jumps_vs_distance(vasp_jumps):
    fig = vasp_jumps.plot_jumps_vs_distance(backend=BACKEND)

    assert_figures_similar(fig, name='jumps_vs_distance', rms=0.5)


def test_jumps_vs_time(vasp_jumps):
    fig = vasp_jumps.plot_jumps_vs_time(backend=BACKEND)

    assert_figures_similar(fig, name='jumps_vs_time', rms=0.5)


def test_collective_jumps(vasp_jumps):
    fig = vasp_jumps.plot_collective_jumps(backend=BACKEND)

    assert_figures_similar(fig, name='collective_jumps', rms=0.5)


def test_jumps_3d(vasp_jumps):
    fig = vasp_jumps.plot_jumps_3d(backend=BACKEND)

    assert_figures_similar(fig, name='jumps_3d', rms=0.5)


def test_radial_distribution(vasp_rdf_data):
    assert len(vasp_rdf_data) == 3
    for i, rdfs in enumerate(vasp_rdf_data.values()):
        fig = rdfs.plot(backend=BACKEND)

        assert_figures_similar(fig, name=f'radial_distribution_{i}', rms=0.5)


def test_shape(vasp_shape_data):
    assert len(vasp_shape_data) == 1
<<<<<<< HEAD
    for shape in vasp_shape_data:
        fig = plots.shape(shape)
=======
    for i, shape in vasp_shape_data:
        fig = shape.plot(backend=BACKEND)
>>>>>>> 30d5f33c

        assert_figures_similar(fig, name='shape', rms=0.5)


def test_msd_per_element(vasp_traj):
    vasp_traj = vasp_traj[-500:]
    fig = vasp_traj.plot_msd_per_element(backend=BACKEND)

    assert_figures_similar(fig, name='msd_per_element', rms=0.5)


def test_energy_along_path(vasp_path):
    structure = load_known_material('argyrodite')
    fig = vasp_path.plot_energy_along_path(backend=BACKEND, structure=structure)

    assert_figures_similar(fig, name='energy_along_path', rms=0.5)


def test_rectilinear(vasp_orientations):
    matrix = np.array(
        [
            [1 / 2**0.5, -1 / 6**0.5, 1 / 3**0.5],
            [1 / 2**0.5, 1 / 6**0.5, -1 / 3**0.5],
            [0, 2 / 6**0.5, 1 / 3**0.5],
        ],
    )

    orientations = vasp_orientations.normalize().transform(matrix=matrix)
    fig = orientations.plot_rectilinear(backend=BACKEND, normalize_histo=False)

    assert_figures_similar(fig, name='rectilinear', rms=0.5)


def test_bond_length_distribution(vasp_orientations):
    fig = vasp_orientations.plot_bond_length_distribution(backend=BACKEND, bins=50)

    assert_figures_similar(fig, name='bond_length_distribution', rms=0.5)


def test_autocorrelation(vasp_orientations):
    fig = vasp_orientations.plot_autocorrelation(backend=BACKEND)

    assert_figures_similar(fig, name='autocorrelation', rms=0.5)<|MERGE_RESOLUTION|>--- conflicted
+++ resolved
@@ -76,13 +76,8 @@
 
 def test_shape(vasp_shape_data):
     assert len(vasp_shape_data) == 1
-<<<<<<< HEAD
-    for shape in vasp_shape_data:
-        fig = plots.shape(shape)
-=======
     for i, shape in vasp_shape_data:
         fig = shape.plot(backend=BACKEND)
->>>>>>> 30d5f33c
 
         assert_figures_similar(fig, name='shape', rms=0.5)
 
