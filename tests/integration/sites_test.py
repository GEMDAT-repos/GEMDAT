"""
Run integration test with:

VASP_XML=/home/stef/md-analysis-matlab-example/vasprun.xml pytest
"""
from __future__ import annotations

from math import isclose

import numpy as np
import pandas as pd
import pytest
from numpy.testing import assert_allclose


@pytest.vaspxml_available
class TestSites:  # type: ignore
    n_parts = 10
    diffusing_element = 'Li'

    def test_atom_sites(self, vasp_sites, vasp_traj, vasp_transitions):
        n_steps = len(vasp_traj)
        n_diffusing = vasp_sites.n_floating

        assert isclose(vasp_transitions.dist_close, 0.9284961123176741)

        slice_ = np.s_[::1000, ::24]

        states = vasp_transitions.states
        assert states.shape == (n_steps, n_diffusing)
        assert states.sum() == 6154859
        assert_allclose(states[slice_],
                        np.array([[94, -1], [94, -1], [0, 65], [0, 65]]))

        states_next = vasp_transitions.states_next()
        assert states_next.shape == (n_steps, n_diffusing)
        assert states_next.sum() == 8172006
        assert_allclose(states_next[slice_],
                        np.array([[94, 1], [94, 65], [0, 65], [0, 65]]))

        states_prev = vasp_transitions.states_prev()
        assert states_prev.shape == (n_steps, n_diffusing)
        assert states_prev.sum() == 8148552
        assert_allclose(states_prev[slice_],
                        np.array([[94, -1], [94, 65], [0, 65], [0, 65]]))

    def test_n_floating(self, vasp_transitions):
        # https://github.com/GEMDAT-repos/GEMDAT/issues/252
        assert vasp_transitions.n_floating == 48

    def test_n_states(self, vasp_transitions):
        assert vasp_transitions.n_states == 3750

    def test_all_transitions(self, vasp_sites, vasp_transitions):
        events = vasp_transitions.events

        assert vasp_transitions.n_events == 2105
        assert vasp_transitions.events.shape == (2105, 6)
        assert_allclose(
            events[::1000],
            np.array([[0, 94, -1, 94, -1, 202], [22, 70, -1, 70, -1, 3472],
                      [45, 10, -1, 10, -1, 2386]]))

        matrix = vasp_transitions.matrix()
        assert matrix.shape == (vasp_sites.n_sites, vasp_sites.n_sites)
        assert matrix.sum() == 2099
        assert_allclose(
            np.argwhere(matrix)[::50],
            np.array([[0, 95], [49, 95], [95, 5], [95, 55]]))

    def test_transitions_parts(self, vasp_sites, vasp_transitions):
        n_sites = vasp_sites.n_sites
        tp = np.stack(
            [part.matrix() for part in vasp_transitions.split(n_parts=10)])

        assert tp.shape == (self.n_parts, n_sites, n_sites)
        assert tp.sum() == 2100
        assert_allclose(
            np.argwhere(tp)[::500],
            np.array([[0, 0, 95], [4, 23, 95], [8, 28, 95]]))

    def test_occupancy(self, vasp_transitions):
        structure = vasp_transitions.occupancy()

        assert len(structure) == 96
        assert structure[0].species.num_atoms == 0.4544
        assert structure.composition.num_atoms == 36.54026666666665

    def test_occupancy_parts(self, vasp_transitions):
        parts = vasp_transitions.split(5)
        structures = [part.occupancy() for part in parts]

        values1 = [structure[0].species.num_atoms for structure in structures]
        assert values1 == [
            0.11066666666666666, 0.708, 0.408, 0.62, 0.42533333333333334
        ]

        values2 = [structure.composition.num_atoms for structure in structures]
        assert values2 == [
            36.653333333333336, 37.129333333333335, 37.98933333333333,
            35.49199999999999, 35.43733333333334
        ]

    def test_atom_locations(self, vasp_sites, vasp_transitions):
        dct = vasp_sites.atom_locations(vasp_transitions)
        assert dct == {'48h': 0.7612555555555552}

    def test_atom_locations_parts(self, vasp_sites, vasp_transitions):
        parts = vasp_transitions.split(5)
        dcts = [vasp_sites.atom_locations(part) for part in parts]

        assert dcts == [
            {
                '48h': 0.7636111111111111
            },
            {
                '48h': 0.7735277777777778
            },
            {
                '48h': 0.7914444444444443
            },
            {
                '48h': 0.7394166666666665
            },
            {
                '48h': 0.7382777777777779
            },
        ]

    def test_n_jumps(self, vasp_jumps):
        assert vasp_jumps.n_solo_jumps == 450
        assert vasp_jumps.n_jumps == 462
        assert isclose(vasp_jumps.solo_fraction, 0.974026, abs_tol=1e-4)

    def test_rates(self, vasp_jumps):
        rates = vasp_jumps.rates(n_parts=10)
<<<<<<< HEAD
        assert isinstance(rates, dict)
=======
        assert isinstance(rates, pd.DataFrame)
>>>>>>> 2a416671
        assert len(rates) == 1

        row = rates.loc[('48h', '48h')]

        assert isclose(row['rates'], 1174999999999.9998)
        assert isclose(row['std'], 90769080986.31458)

    def test_activation_energies(self, vasp_jumps, vasp_sites):
        activation_energies = vasp_jumps.activation_energies(n_parts=10)

        assert isinstance(activation_energies, pd.DataFrame)
        assert len(activation_energies) == 1

        row = activation_energies.loc[('48h', '48h')]

<<<<<<< HEAD
        assert isclose(e_act, 0.17445, abs_tol=1e-4)
        assert isclose(e_act_std, 0.004059, abs_tol=1e-6)
=======
        assert isclose(row['energy'], 0.134486, abs_tol=1e-4)
        assert isclose(row['std'], 0.00405952, abs_tol=1e-6)
>>>>>>> 2a416671

    def test_jump_diffusivity(self, vasp_jumps):
        assert isclose(vasp_jumps.jump_diffusivity(3),
                       9.484382e-09,
                       rel_tol=1e-6)

    def test_correlation_factor(self, vasp_sites, vasp_jumps):
        tracer_diff = vasp_sites.metrics.tracer_diffusivity(dimensions=3)
        correlation_factor = tracer_diff / vasp_jumps.jump_diffusivity(
            dimensions=3)
        assert isclose(correlation_factor, 0.165600, rel_tol=1e-6)

    def test_collective(self, vasp_jumps):
        collective = vasp_jumps.collective()
        cc = collective.collective

        assert len(cc) == 6
        assert cc[3][0]['start site'] == 60
        assert cc[3][1]['start site'] == 68

    def test_coll_jumps(self, vasp_jumps):
        collective = vasp_jumps.collective()
        coll_jumps = collective.coll_jumps
        assert len(coll_jumps) == 6
        assert vasp_jumps.n_jumps == collective.n_solo_jumps + collective.n_coll_jumps
        assert coll_jumps == [((49, 31), (33, 49)), ((54, 38), (24, 54)),
                              ((42, 75), (64, 42)), ((60, 36), (68, 60)),
                              ((36, 52), (80, 36)), ((2, 58), (92, 2))]

    def test_collective_matrix(self, vasp_jumps):
        collective = vasp_jumps.collective()
        matrix = collective.site_pair_count_matrix()
        assert matrix.shape == (1, 1)
        assert matrix[0, 0] == 6

    def test_multiple_collective(self, vasp_jumps):
        collective = vasp_jumps.collective()
        jumps, counts = collective.multiple_collective()
        assert jumps.shape == (6, 2)
        assert counts.sum() == 6
        assert np.all(
            jumps == np.array([[(2, 58), (92, 2)], [(24, 54), (
                54, 38)], [(33, 49), (49, 31)], [(36, 52), (
                    80, 36)], [(42, 75), (64, 42)], [(60, 36), (68, 60)]],
                              dtype=[('start', '<i8'), ('stop', '<i8')]))<|MERGE_RESOLUTION|>--- conflicted
+++ resolved
@@ -134,11 +134,7 @@
 
     def test_rates(self, vasp_jumps):
         rates = vasp_jumps.rates(n_parts=10)
-<<<<<<< HEAD
-        assert isinstance(rates, dict)
-=======
         assert isinstance(rates, pd.DataFrame)
->>>>>>> 2a416671
         assert len(rates) == 1
 
         row = rates.loc[('48h', '48h')]
@@ -154,13 +150,8 @@
 
         row = activation_energies.loc[('48h', '48h')]
 
-<<<<<<< HEAD
-        assert isclose(e_act, 0.17445, abs_tol=1e-4)
-        assert isclose(e_act_std, 0.004059, abs_tol=1e-6)
-=======
         assert isclose(row['energy'], 0.134486, abs_tol=1e-4)
         assert isclose(row['std'], 0.00405952, abs_tol=1e-6)
->>>>>>> 2a416671
 
     def test_jump_diffusivity(self, vasp_jumps):
         assert isclose(vasp_jumps.jump_diffusivity(3),
