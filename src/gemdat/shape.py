--- conflicted
+++ resolved
@@ -1,20 +1,12 @@
 from __future__ import annotations
 
 from dataclasses import dataclass
-<<<<<<< HEAD
-from typing import Callable, Sequence
-=======
-from typing import TYPE_CHECKING, Collection
->>>>>>> bbbf1187
+from typing import Callable, Sequence, TYPE_CHECKING, Collection
 
 import numpy as np
 from pymatgen.core import Lattice
 from pymatgen.symmetry.analyzer import SpacegroupAnalyzer
-<<<<<<< HEAD
-from pymatgen.symmetry.structure import SymmetrizedStructure
 from scipy import ndimage as ndi
-=======
->>>>>>> bbbf1187
 
 from .trajectory import Trajectory
 from .utils import warn_lattice_not_close
