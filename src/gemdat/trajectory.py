"""This module contains class for dealing with trajectories from molecular
dynamics simulations."""

from __future__ import annotations

import hashlib
import json
import pickle
import xml.etree.ElementTree as ET
from itertools import compress, pairwise
from pathlib import Path
from typing import TYPE_CHECKING, Collection, Optional

import numpy as np
from numba import njit, prange
from pymatgen.core import Lattice
from pymatgen.core.trajectory import Trajectory as PymatgenTrajectory
from pymatgen.io import vasp

if TYPE_CHECKING:
    from pymatgen.core import Structure

    from .transitions import Transitions
    from .volume import Volume


def _lengths(vectors: np.ndarray, lattice: Lattice) -> np.ndarray:
    """Calculate vector lengths using the metric tensor (Dunitz 1078, p227).

    Parameters
    ----------
    vectors : np.ndarray[i, j, k]
        Vectors in fractional coordinates
    metric_tensor : np.ndarray
        Metric tensor for the lattice

    Returns
    -------
    lengths : np.ndarray
        Vector lengths
    """
    metric_tensor = lattice.metric_tensor
    tmp = np.dot(vectors, metric_tensor)
    lengths_sq = np.einsum('ij,ji->i', tmp, vectors.T)
    assert lengths_sq.shape[0] == vectors.shape[0]
    assert lengths_sq.ndim == 1
    return np.sqrt(lengths_sq)


def _unwrap_pbcs(coords: np.ndarray) -> np.ndarray:
    """Unwrap coordinates using periodic boundary conditions.

    Parameters
    ----------
    coords : np.ndarray
        Input coordinates

    Returns
    -------
    unwrapped_coords : np.ndarray
        Output coordinates where periodic boundary conditions have been removed
    """
    timesteps, nparticles, _ = coords.shape
    unwrapped_coords = np.copy(coords)

    displacements = np.diff(coords, axis=0)

    # Identify where boundaries have been crossed
    crossed_boundaries = np.abs(displacements) > 0.5

    # Correct coordinates for boundary crossings
    corrections = np.cumsum(np.sign(displacements) * crossed_boundaries,
                            axis=0)
    corrections = np.concatenate((np.zeros((1, nparticles, 3)), corrections))

    unwrapped_coords -= corrections

    return unwrapped_coords


@njit(parallel=True)
def _direct_mean_squared_displacement(r: np.ndarray,
                                      nstarts: int) -> np.ndarray:
    """Computes the mean squared displacement using nstarts starting points.
    It uses [numba](https://numba.pydata.org/) to speed up the calculation.

    Parameters
    ----------
    r : np.ndarray
        Input array with positions of shape (n_times, n_particles, 3)
    nstarts : int
        Number of starting points to use

    Returns
    -------
    msd : np.ndarray
        Output array with mean squared displacement per particle
    """
    n_times, n_particles, _ = r.shape
    msd = np.full((nstarts, n_times, n_particles), np.nan)

    # Select equispaced starting points
    dt = n_times - np.floor_divide(n_times - 1, nstarts)
    start_indices = np.arange(0, dt, dtype=np.int32)

    for s in prange(nstarts):
        start_index = start_indices[s]
        for t in range(1, n_times - start_index):
            squared_displacements = np.sum(
                (r[t + start_index] - r[start_index])**2, axis=-1)
            msd[s, t, :] = squared_displacements

    return msd


class Trajectory(PymatgenTrajectory):
    """Trajectory of sites from a molecular dynamics simulation."""

    def __init__(self, *, metadata: dict | None = None, **kwargs):
        """Initialize class.

        Parameters
        ----------
        metadata : dict | None, optional
            Optional dictionary with metadata
        **kwargs
            These are passed to [pymatgen.core.trajectory.Trajectory][]
        """
        super().__init__(**kwargs)
        self.metadata = metadata if metadata else {}

    def __getitem__(self, frames):
        """Hack around pymatgen Trajectory limitations."""
        new = super().__getitem__(frames)
        if isinstance(new, PymatgenTrajectory):
            new.__class__ = self.__class__
        new.metadata = self.metadata if hasattr(self, 'metadata') else {}
        return new

    def __repr__(self):
        base = self.get_structure(0)
        outs = [
            f'Full Formula ({base.composition.formula})',
            f'Reduced Formula: {base.composition.reduced_formula}',
        ]

        def to_str(x):
            return f'{x:>10.6f}'

        outs.append('abc   : ' + ' '.join(to_str(i) for i in base.lattice.abc))
        outs.append('angles: ' +
                    ' '.join(to_str(i) for i in base.lattice.angles))
        outs.append('pbc   : ' +
                    ' '.join(str(p).rjust(10) for p in base.lattice.pbc))
        if base._charge:
            outs.append(f'Overall Charge: {base._charge:+}')
        outs.append(f'Constant lattice ({self.constant_lattice})')
        outs.append(f'Sites ({len(base)})')
        outs.append(f'Time steps ({len(self)})')

        return '\n'.join(outs)

    def to_positions(self):
        """Pymatgen does not mod coords back to original unit cell.

        See [GEMDAT#103](https://github.com/GEMDAT-repos/GEMDAT/issues/103)
        """
        super().to_positions()
        self.coords = np.mod(self.coords, 1)

    def to_volume(self, resolution: float = 0.2) -> Volume:
        """Calculate density volume from a trajectory.

        All coordinates are binned into voxels. The value of each
        voxel represents the number of coodinates that are associated
        with it.

        For more info, see [gemdat.Volume][].

        Parameters
        ----------
        resolution : float, optional
            Minimum resolution for the voxels in Angstrom

        Returns
        -------
        vol : Volume
            Output volume
        """
        from gemdat.volume import trajectory_to_volume
        return trajectory_to_volume(self, resolution=resolution)

    @property
    def total_time(self) -> float:
        """Return total time for trajectory."""
        return len(self) * self.time_step

    @property
    def sampling_frequency(self) -> float:
        """Return number of time steps per second."""
        return 1 / self.time_step

    @property
    def positions(self) -> np.ndarray:
        """Return trajectory positions as fractional coordinates.

        Returns
        -------
        positions : np.ndarray
            Output array with positions
        """
        self.to_positions()
        return self.coords

    @property
    def displacements(self) -> np.ndarray:
        """Return trajectory displacements as fractional coordinates from base
        position.

        Returns
        -------
        displacements : np.ndarray
            Output array with displacements
        """
        self.to_displacements()
        return self.coords

    @classmethod
    def from_cache(cls, cache: str | Path) -> Trajectory:
        """Load data from cache using pickle.

        Parameters
        ----------
        cache : Path
            Name of cache file
        """
        with open(cache, 'rb') as f:
            obj = pickle.load(f)
        return obj

    def to_cache(self, cache: str | Path):
        """Dump data to cache using pickle.

        Parameters
        ----------
        cache : Path
            Name of cache file
        """
        with open(cache, 'wb') as f:
            pickle.dump(self, f)

    @classmethod
    def from_vasprun(
        cls,
        xml_file: str | Path,
        cache: Optional[str | Path] = None,
        constant_lattice: bool = True,
        **kwargs,
    ) -> Trajectory:
        """Load data from a `vasprun.xml`.

        Parameters
        ----------
        xml_file : Path
            Path to vasprun.xml
        cache : Optional[Path], optional
            Path to cache data for vasprun.xml
        constant_lattice : bool
            Whether the lattice changes during the simulation,
            such as in an NPT MD simulation.
        **kwargs : dict
            Optional arguments passed to [pymatgen.io.vasp.outputs.Vasprun][]

        Returns
        -------
        trajectory : Trajectory
            Output trajectory
        """
        kwargs.setdefault('parse_dos', False)
        kwargs.setdefault('parse_eigen', False)
        kwargs.setdefault('parse_projected_eigen', False)
        kwargs.setdefault('parse_potcar_file', False)

        if not cache:
            serialized = json.dumps(kwargs, sort_keys=True).encode()
            hashid = hashlib.sha1(serialized).hexdigest()[:8]
            cache = Path(xml_file).with_suffix(f'.xml.{hashid}.cache')

        if Path(cache).exists():
            try:
                return cls.from_cache(cache)
            except Exception as e:
                print(e)
                print(f'Error reading from cache, reading {xml_file!r}')
        try:
            run = vasp.Vasprun(xml_file, **kwargs)
        except ET.ParseError as e:
            raise Exception(
                f'Error parsing {xml_file!r}, to parse incomplete data '
                'adding `exception_on_bad_xml=False` might help') from e

        metadata = {'temperature': run.parameters['TEBEG']}

        obj = cls.from_structures(
            run.structures,
            constant_lattice=constant_lattice,
            time_step=run.parameters['POTIM'] * 1e-15,
            metadata=metadata,
        )
        obj.to_positions()

        if cache:
            obj.to_cache(cache)

        return obj

    def get_lattice(self, idx: int | None = None) -> Lattice:
        """Get lattice.

        Parameters
        ----------
        idx : int | None, optional
            Optionally, get lattice at specified index if the lattice is not constant

        Returns
        -------
        lattice : pymatgen.core.lattice.Lattice
            Pymatgen Lattice object
        """
        if self.constant_lattice:
            return Lattice(self.lattice)

        latt = self.lattices[idx]
        return Lattice(latt)

    @property
    def cumulative_displacements(self) -> np.ndarray:
        """Return cumulative displacement vectors from base positions.

        This differs from [displacements()][gemdat.trajectory.Trajectory.displacements]
        in that it ignores the periodic boundary
        conditions. Instead, it cumulatively tracks the lattice translation vector (jimage).
        """
        return np.cumsum(self.displacements, axis=0)

    def distances_from_base_position(self) -> np.ndarray:
        """Return total distances from base positions.

        Ignores periodic boundary conditions.
        """
        lattice = self.get_lattice()

        all_distances = []

        for diff_vectors in self.cumulative_displacements:
            distances = _lengths(diff_vectors, lattice=lattice)
            all_distances.append(distances)

        all_distances = np.array(all_distances).T

        return all_distances

    def center_of_mass(self) -> Trajectory:
        """Return trajectory with center of mass for positions."""
        weights = [s.atomic_mass for s in self.species]

        positions_no_pbc = (self.base_positions +
                            self.cumulative_displacements)

        center_of_mass = np.average(positions_no_pbc, axis=1,
                                    weights=weights).reshape(-1, 1, 3)

        return self.__class__(species=['X'],
                              coords=center_of_mass,
                              lattice=self.get_lattice(),
                              metadata=self.metadata,
                              time_step=self.time_step)

    def drift(
        self,
        *,
        fixed_species: None | str | Collection[str] = None,
        floating_species: None | str | Collection[str] = None,
    ) -> np.ndarray:
        """Compute drift by averaging the displacement from the base positions
        per frame.

        If no species are specified, use all species to calculate drift.

        Only one of `fixed_species` and `floating_species` should be specified.

        Parameters
        ----------
        fixed_species : None | str | Collection[str]
            These species are assumed fixed, and are used to calculate drift (e.g. framework species).
        floating_species : None | str | Collection[str]
            These species are assumed floating, and is used to determine the fixed species.

        Returns
        -------
        drift : np.array
            Output array with average drift per frame.
        """
        if fixed_species:
            displacements = self.filter(species=fixed_species).displacements
        elif floating_species:
            species = {
                sp.symbol
                for sp in self.species if sp.symbol not in floating_species
            }
            displacements = self.filter(species=species).displacements
        else:
            displacements = self.displacements

        return np.mean(displacements, axis=1)[:, None, :]

    def apply_drift_correction(
        self,
        *,
        fixed_species: None | str | Collection[str] = None,
        floating_species: None | str | Collection[str] = None,
    ) -> Trajectory:
        """Apply drift correction to trajectory. For details see
        [drift()][gemdat.trajectory.Trajectory.drift].

        If no species are specified, use all species to calculate drift.

        Only one of `fixed_species` and `floating_species` should be specified.

        Parameters
        ----------
        fixed_species : None | str | Collection[str]
            These species are assumed fixed, and are used to calculate drift (e.g. framework species).
        floating_species : None | str | Collection[str]
            These species are assumed floating, and is used to determine the fixed species.

        Returns
        -------
        trajectory : Trajectory
            Ouput trajectory with positions corrected for drift
        """
        drift = self.drift(fixed_species=fixed_species,
                           floating_species=floating_species)

        return self.__class__(species=self.species,
                              coords=self.displacements - drift,
                              lattice=self.get_lattice(),
                              metadata=self.metadata,
                              coords_are_displacement=True,
                              base_positions=self.base_positions,
                              time_step=self.time_step)

    def filter(self, species: str | Collection[str]) -> Trajectory:
        """Return trajectory with coordinates for given species only.

        Parameters
        ----------
        species : str | Collection[str]
            Species to select, i.e. 'Li'

        Returns
        -------
        trajectory : Trajectory
            Output trajectory with coordinates for selected species only
        """
        if isinstance(species, str):
            species = [species]

        idx = [sp.symbol in species for sp in self.species]
        new_coords = self.positions[:, idx]
        new_species = list(compress(self.species, idx))

        return self.__class__(species=new_species,
                              coords=new_coords,
                              lattice=self.get_lattice(),
                              metadata=self.metadata,
                              time_step=self.time_step)

    def split(self,
              n_parts: int = 10,
              equal_parts: bool = False) -> list[Trajectory]:
        """Split the trajectory in n similar parts.

        Parameters
        ----------
        n_parts : int
            n_parts
        equal_parts : bool = False
            Return equal parts, convenient for some routines

        Returns
        -------
        List[Trajectory]
        """
        interval = np.linspace(0, len(self) - 1, n_parts + 1, dtype=int)
        subtrajectories = [
            self[start:stop] for start, stop in pairwise(interval)
        ]

        if equal_parts:
            minsize = len(self)

            # Get the smallest size
            for start, stop in pairwise(interval):
                size = stop - start
                minsize = min(minsize, size)

            # Trim all subtrajectories
            subtrajectories = [
                trajectory[0:minsize] for trajectory in subtrajectories
            ]

        return subtrajectories

<<<<<<< HEAD
    def mean_squared_displacement(self, nstarts: int = -1) -> np.ndarray:
        """Compute the mean squared displacement using the specified number of
        starting points. This number defaults to -1, corresponding to the FFT
        method.

        Parameters
        ----------
        nstarts : int
            Number of starting points to use for the MSD calculation. If set to -1,
            all possible starting points are used using the FFT method. The algorithm
            also defaults to using the FFT method if the number of starting points is
            greater than the length of the trajectory.
=======
    def mean_squared_displacement(self) -> np.ndarray:
        """Computes the mean squared displacement using fast Fourier transform.
        The algorithm is described in [https://doi.org/10.1051/sfn/201112010].
        See also [https://stackoverflow.com/questions/34222272/computing-mean-square-displacement-using-python-and-fft].
>>>>>>> f73fc3e3

        Returns
        -------
        msd : np.ndarray
            Output array with mean squared displacement per particle
        """
        r = self.positions
        r = _unwrap_pbcs(r)
        lattice = self.get_lattice()
        r = lattice.get_cartesian_coords(r)

        if nstarts == -1 or nstarts > len(self):
            msd = self._fft_mean_squared_displacement(r)
        else:
            msd = _direct_mean_squared_displacement(r, nstarts)
            # Before returning, we need to average over the starting points
            # ignoring the nan values created by splitting the trajectory
            msd = np.nanmean(msd, axis=0).transpose(1, 0)

        return msd

    def _fft_mean_squared_displacement(self, r: np.ndarray) -> np.ndarray:
        """Computes the mean squared displacement using fast Fourier transform.
        The algorithm is described in [https://doi.org/10.1051/sfn/201112010].
        See also [https://stackoverflow.com/questions/34222272/computing-mean-square-displacement-using-python-and-fft].

        Parameters
        ----------
        r : np.ndarray
            Input array with positions of shape (n_times, n_particles, 3)

        Returns
        -------
        msd : np.ndarray
            Output array with mean squared displacement per particle
        """
        pos = np.transpose(r, (1, 0, 2))
        n_times = pos.shape[1]

        # Autocorrelation term using FFT [https://doi.org/10.1051/sfn/201112010]:
        # - perform FFT, square it, and then perform inverse FFT
        fft_result = np.fft.ifft(np.abs(np.fft.fft(pos, n=2 * n_times,
                                                   axis=-2))**2,
                                 axis=-2)
        # - keep only the first n_times elements
        fft_result = fft_result[:, :n_times, :].real
        # - sum over the coordinates and divide by the corresponding time window
        S2 = np.sum(fft_result,
                    axis=-1) / (n_times - np.arange(n_times)[None, :])

        # Compute the sum of squared displacements
        D = np.square(pos).sum(axis=-1)
        D = np.append(D, np.zeros((pos.shape[0], 1)), axis=-1)

        # Compute the first term of the MSD:
        # - compute 2* the sum of squared positions
        double_sum_D = 2 * np.sum(D, axis=-1)[:, None]
        # - compute the cumulative sum of the sum of squares of the positions
        cumsum_D = np.cumsum(np.insert(D[:, 0:-1], 0, 0, axis=-1) +
                             np.flip(D, axis=-1),
                             axis=-1)
        # - compute the first term in the MSD calculation
        S1 = (double_sum_D - cumsum_D)[:, :-1] / (n_times -
                                                  np.arange(n_times)[None, :])

        msd = S1 - 2 * S2
        return msd

    def transitions_between_sites(
        self,
        sites: Structure,
        floating_specie: str,
        site_radius: float | dict[str, float] | None = None,
        site_inner_fraction: float = 1.0,
    ) -> Transitions:
        """Compute transitions between given sites for floating specie.

        Parameters
        ----------
        sites : pymatgen.core.structure.Structure
            Input structure with known sites
        floating_specie : str
            Name of the floating specie to calculate transitions for
        site_radius: Optional[float, dict[str, float]]
            A custom site radius in Ångstrom to determine
            if an atom is at a site. A dict keyed by the site label can
            be used to have a site per atom type, e.g.
            `site_radius = {'Li1': 1.0, 'Li2': 1.2}.
        site_inner_fraction:
            A fraction of the site radius which is determined to be the `inner site`
            which is used in jump calculations

        Returns
        -------
        transitions: Transitions
        """
        from gemdat.transitions import Transitions
        return Transitions.from_trajectory(
            trajectory=self,
            sites=sites,
            floating_specie=floating_specie,
            site_radius=site_radius,
            site_inner_fraction=site_inner_fraction,
        )

    def plot_displacement_per_atom(self, **kwargs):
        """See [gemdat.plots.displacement_per_atom][] for more info."""
        from gemdat import plots
        return plots.displacement_per_atom(trajectory=self, **kwargs)

    def plot_displacement_per_element(self, **kwargs):
        """See [gemdat.plots.displacement_per_element][] for more info."""
        from gemdat import plots
        return plots.displacement_per_element(trajectory=self, **kwargs)

    def plot_msd_per_element(self, **kwargs):
        """See [gemdat.plots.msd_per_element][] for more info."""
        from gemdat import plots
        return plots.msd_per_element(trajectory=self, **kwargs)

    def plot_displacement_histogram(self, **kwargs):
        """See [gemdat.plots.displacement_histogram][] for more info."""
        from gemdat import plots
        return plots.displacement_histogram(trajectory=self, **kwargs)

    def plot_frequency_vs_occurence(self, **kwargs):
        """See [gemdat.plots.frequency_vs_occurence][] for more info."""
        from gemdat import plots
        return plots.frequency_vs_occurence(trajectory=self, **kwargs)

    def plot_vibrational_amplitudes(self, **kwargs):
        """See [gemdat.plots.vibrational_amplitudes][] for more info."""
        from gemdat import plots
        return plots.vibrational_amplitudes(trajectory=self, **kwargs)<|MERGE_RESOLUTION|>--- conflicted
+++ resolved
@@ -512,7 +512,6 @@
 
         return subtrajectories
 
-<<<<<<< HEAD
     def mean_squared_displacement(self, nstarts: int = -1) -> np.ndarray:
         """Compute the mean squared displacement using the specified number of
         starting points. This number defaults to -1, corresponding to the FFT
@@ -525,12 +524,6 @@
             all possible starting points are used using the FFT method. The algorithm
             also defaults to using the FFT method if the number of starting points is
             greater than the length of the trajectory.
-=======
-    def mean_squared_displacement(self) -> np.ndarray:
-        """Computes the mean squared displacement using fast Fourier transform.
-        The algorithm is described in [https://doi.org/10.1051/sfn/201112010].
-        See also [https://stackoverflow.com/questions/34222272/computing-mean-square-displacement-using-python-and-fft].
->>>>>>> f73fc3e3
 
         Returns
         -------
