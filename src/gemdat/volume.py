"""This module contains functions related to dealing with volumetric data."""

from __future__ import annotations

from dataclasses import dataclass
from pathlib import Path
from typing import TYPE_CHECKING, Any, Optional

import numpy as np
import scipy.ndimage as ndi
from pymatgen.core import Structure
from pymatgen.core.units import Unit
from pymatgen.io.vasp import VolumetricData
from scipy.constants import physical_constants
from skimage.feature import blob_dog
from skimage.measure import regionprops

from .segmentation import watershed_pbc

if TYPE_CHECKING:
    from pymatgen.core import Lattice, PeriodicSite
    from skimage.measure._regionprops import RegionProperties

    from gemdat.trajectory import Trajectory


@dataclass
class Volume:
    """Container for volumetric data.

    Parameters
    ----------
    data : np.ndarray
        Input volume as 3D numpy array
    lattice : pymatgen.core.lattice.Lattice
        Lattice parameters for the volume
    label : str
        Label for the Volume
    units : Unit | None
        Optional unit for the data
    """
    data: np.ndarray
    lattice: Lattice
    label: str = 'volume'
    units: Unit | None = None

    def __post_init__(self):
        self.dims = self.data.shape

    def normalized(self) -> np.ndarray:
        """Return normalized data."""
        return self.data / self.data.max()

    def probability(self) -> np.ndarray:
        """Return probability data."""
        return self.data / self.data.sum()

    @property
    def voxel_size(self) -> np.ndarray:
        """Return voxel size in Angstrom."""
        return np.array(self.lattice.lengths) / self.dims

    @classmethod
    def from_volumetric_data(cls, volume: VolumetricData):
        """Create instance from VolumetricData.

        Parameters
        ----------
        volume : pymatgen.io.common.VolumetricData
            Input volumetric data
        """
        return cls(
            data=volume.data,
            lattice=volume.structure.lattice,
        )

    def voxel_to_cart_coords(self,
                             voxel: np.ndarray | list[Any]) -> np.ndarray:
        """Convert voxel coordinates to cartesian coordinates.

        Parameters
        ----------
        voxel : tuple[int, int, int]
            Input voxel coordinates

        Returns
        -------
        np.ndarray
            Output cartesian coordinates
        """
        frac_coords = self.voxel_to_frac_coords(voxel)
        return self.lattice.get_cartesian_coords(frac_coords)

    def voxel_to_frac_coords(self,
                             voxel: np.ndarray | list[Any]) -> np.ndarray:
        """Convert voxel coordinates to fractional coordinates.

        Parameters
        ----------
        voxel : tuple[int, int, int]
            Input voxel coordinates

        Returns
        -------
        np.ndarray
            Output fractional coordinates
        """
        return (np.array(voxel) + 0.5) / np.array(self.dims)

    def frac_coords_to_voxel(self, frac_coords: np.ndarray) -> np.ndarray:
        """Convert fractional coordinates to voxel coordinates.

        Parameters
        ----------
        frac_coords : tuple[int, int, int]
            Input fractional coordinates

        Returns
        -------
        np.ndarray
            Output voxel coordinates
        """
        return (np.array(frac_coords) * np.array(self.dims)).astype(int)

    def site_to_voxel(self, site: PeriodicSite) -> np.ndarray:
        """Convert site coordinates to voxel coordinates.

        Parameters
        ----------
        site : PeriodicSite
            Input site

        Returns
        -------
        np.ndarray
            Output voxel coordinates
        """
        return self.frac_coords_to_voxel(site.frac_coords)

    def find_peaks(
        self,
        pad: int = 3,
        remove_outside: bool = True,
        **kwargs,
    ) -> np.ndarray:
        """Find peaks using the [Difference of
        Gaussian][skimage.feature.blob_dog] function in [scikit-
        image][skimage].

        Volume data are normalized to (0-1) prior to peak finding.

        Parameters
        ----------
        pad : int
            Extend the volume by this number of voxels by wrapping around. This helps finding
            maxima for blobs sitting at the edge of the unit cell.
        remove_outside : bool
            If True, remove peaks outside the lattice. Only applicable
            if pad > 0.
        **kwargs
            Additional keyword arguments are passed to [skimage.feature.blob_dog][]

        Returns
        -------
        coords : np.ndarray
            List of coordinates
        """
        kwargs.setdefault('threshold', 0.01)

        # normalize data
        data = self.normalized()
        data = np.pad(data, pad_width=pad, mode='wrap')

        coords = blob_dog(data, **kwargs)[:, 0:3]
        coords = coords - np.array((pad, pad, pad))

        if remove_outside:
            imax, jmax, kmax = self.dims
            imin, jmin, kmin = 0, 0, 0

            c0 = (coords[:, 0] >= imin) & (coords[:, 0] < imax)
            c1 = (coords[:, 1] >= jmin) & (coords[:, 1] < jmax)
            c2 = (coords[:, 2] >= kmin) & (coords[:, 2] < kmax)

            coords = coords[c0 & c1 & c2]

        return coords[:, 0:3].astype(int)

    def to_vasp_volume(self,
                       structure: Structure,
                       *,
                       filename: str | None = None,
                       other: list[Volume] | None = None) -> VolumetricData:
        """Convert to vasp volume.

        Parameters
        ----------
        structure : pymatgen.core.structure.Structure
            structure to include in the vasp file (e.g. trajectory structure)
            Also useful if you want to output the density for a select number of species,
            and show the host structure.
        filename : Optional[str]
            If specified, save volume to this filename.
        other : list[Volume]
            Other volumes to store to the vasp volume. Lattice must match to this
            volumes lattice. The volume label is used as the key in the output
            volumetric data.

        Returns
        -------
        vol_vasp : pymatgen.io.vasp.VolumetricData
            Output volume
        """
        data = {'total': self.data}

        if other:
            for volume in other:
                assert volume.lattice == self.lattice
                data[volume.label] = volume.data

        vol_vasp = VolumetricData(
            structure=structure,
            data=data,
        )

        if filename:
            vol_path = Path(filename).with_suffix('.vasp')
            vol_vasp.write_file(vol_path)

        return vol_vasp

    def _peaks_to_props(self, peaks: np.ndarray,
                        background_level: float) -> list[RegionProperties]:
        """Segment volume using watershed algorithm.

        Return regionprops.
        """
        data = self.normalized()

        background_level = background_level * data.max()

        mask = np.zeros(data.shape, dtype=bool)
        mask[tuple(peaks.T)] = True
        markers, _ = ndi.label(mask)
        labels = watershed_pbc(-data, markers, mask=data > background_level)

        return regionprops(labels, intensity_image=data)

    def _props_to_frac_coords_centroid(
        self,
        *,
        props: list[RegionProperties],
        **kwargs,
    ) -> np.ndarray:
        """Generate fractional coords using centroid method."""
        centroids = []

        for prop in props:
            coords = prop.coords

            for axis in (0, 1, 2):
                dim = self.dims[axis]
                if prop.image.shape[axis] == dim:
                    sel = (coords[:, axis] < dim / 2)
                    coords[sel, axis] += dim

            centroids.append(coords.mean(axis=0))

        centroids = np.array(centroids)

        # Move coords to voxel center by shifting 0.5
        frac_coords = (centroids + 0.5) / np.array(self.dims)

        return np.array(frac_coords)

    def to_structure(
        self,
        *,
        specie: str = 'X',
        background_level: float = 0.1,
        peaks: Optional[np.ndarray] = None,
        **kwargs,
    ) -> Structure:
        """Converts a volume back to a structure using peak detection. Uses the
        'centroid' method that takes the weighted centroid of all voxels in a
        labeled region (fast),

        Parameters
        ----------
        specie : str
            Specie to assign to the found sites, defaults to 'X'
        background_level : float
            Fraction of the maximum volume value to set as the minimum value for peak segmentation.
            Essentially sets `vol_min = background_level * max(vol)`.
            All values below `vol_min` are masked in the peak search.
            Must be between 0 and 1
        peaks : Optional[np.ndarray]
            Voxel coordinates to use as starting points for watershed algorithm.
        **kwargs : dict
            These keywords parameters are passed to [gemdat.Volume.find_peaks][].
            Only applies if `peaks == None`.

        Returns
        -------
        structure : pymatgen.core.structure.Structure
            Output structure
        """
        if peaks is None:
            peaks = self.find_peaks(**kwargs)

        props = self._peaks_to_props(peaks=peaks,
                                     background_level=background_level)

        props_to_frac_coords = self._props_to_frac_coords_centroid

        frac_coords = props_to_frac_coords(props=props)

        frac_coords = np.mod(frac_coords, 1)

        structure = Structure(lattice=self.lattice,
                              coords=frac_coords,
                              species=[specie for _ in frac_coords])

        structure.merge_sites(tol=0.1, mode='average')

        return structure

    def get_free_energy(
        self,
        temperature: float,
    ) -> Volume:
        """Estimate the free energy from volume.

        Parameters
        ----------
        temperature : float
            The temperature of the simulation

        Returns
        -------
        free_energy : ndarray
            Free energy in eV on the voxel grid
        """
        prob = self.probability()
        free_energy = -temperature * physical_constants[
            'Boltzmann constant in eV/K'][0] * np.log(prob)

<<<<<<< HEAD
        return Volume(
            data=np.nan_to_num(free_energy),
            lattice=self.lattice,
            label='free_energy',
            units=Unit('eV K-1'),
        )

    def plot(self, **kwargs):
        """See [gemdat.plots.density][] for more info."""
=======
    def plot_3d(self, **kwargs):
        """See [gemdat.plots.plot_3d][] for more info."""
>>>>>>> e0dcdbab
        from gemdat import plots
        return plots.plot_3d(volume=self, **kwargs)


def trajectory_to_volume(
    trajectory: Trajectory,
    resolution: float = 0.2,
) -> Volume:
    """Calculate density volume from a trajectory.

    All coordinates are binned into voxels. The value of each
    voxel represents the number of coodinates that are associated
    with it.

    Parameters
    ----------
    trajectory : Trajectory
        Input trajectory
    resolution : float, optional
        Minimum resolution for the voxels in Angstrom

    Returns
    -------
    vol : Volume
        Output volume
    """
    lattice = trajectory.get_lattice()

    coords = trajectory.positions.reshape(-1, 3)

    # coords must be between >= 0, < 1
    assert coords.min() >= 0
    assert coords.max() < 1

    x0 = y0 = z0 = 0
    x1 = y1 = z1 = 1

    nx = int(1 + lattice.lengths[0] // resolution)
    ny = int(1 + lattice.lengths[1] // resolution)
    nz = int(1 + lattice.lengths[2] // resolution)

    # Drop first item, because bins are open-ended on left side
    xbins = np.linspace(x0, x1, nx)[1:]
    ybins = np.linspace(y0, y1, ny)[1:]
    zbins = np.linspace(z0, z1, nz)[1:]

    digitized_coords = np.vstack([
        np.digitize(coords[:, 0], bins=xbins),
        np.digitize(coords[:, 1], bins=ybins),
        np.digitize(coords[:, 2], bins=zbins),
    ]).T

    indices, counts = np.unique(digitized_coords, return_counts=True, axis=0)
    i, j, k = indices.T

    data = np.zeros((nx - 1, ny - 1, nz - 1), dtype=int)
    data[i, j, k] = counts

    return Volume(
        data=data,
        lattice=lattice,
        label='trajectory',
        units=None,
    )<|MERGE_RESOLUTION|>--- conflicted
+++ resolved
@@ -345,7 +345,6 @@
         free_energy = -temperature * physical_constants[
             'Boltzmann constant in eV/K'][0] * np.log(prob)
 
-<<<<<<< HEAD
         return Volume(
             data=np.nan_to_num(free_energy),
             lattice=self.lattice,
@@ -353,12 +352,8 @@
             units=Unit('eV K-1'),
         )
 
-    def plot(self, **kwargs):
-        """See [gemdat.plots.density][] for more info."""
-=======
     def plot_3d(self, **kwargs):
         """See [gemdat.plots.plot_3d][] for more info."""
->>>>>>> e0dcdbab
         from gemdat import plots
         return plots.plot_3d(volume=self, **kwargs)
 
