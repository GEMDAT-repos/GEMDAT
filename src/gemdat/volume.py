--- conflicted
+++ resolved
@@ -11,11 +11,8 @@
 from pymatgen.core import Structure
 from pymatgen.io.vasp import VolumetricData
 from rich.progress import track
-<<<<<<< HEAD
+from scipy.constants import physical_constants
 from scipy.spatial import cKDTree
-=======
-from scipy.constants import physical_constants
->>>>>>> ac372056
 from skimage.feature import blob_dog
 from skimage.measure import regionprops
 
