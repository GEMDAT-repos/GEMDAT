from __future__ import annotations

from dataclasses import InitVar, dataclass, field, replace

import numpy as np
from pymatgen.symmetry.groups import PointGroup

from gemdat.trajectory import Trajectory
from gemdat.volume import OrientationalVolume
from gemdat.utils import fft_autocorrelation, cartesian_to_spherical


@dataclass
class Orientations:
    """Container for orientational data. It computes trajectories of unit
    vectors defined as the distance between a central and satellite atoms,
    meant to track orientation of molecules or clusters.

    Parameters
    ----------
    trajectory : Trajectory
        Input trajectory
    center_type: str
        Type of the central atoms
    satellite_type: str
        Type of the satellite atoms
    vectors: np.ndarray
        Vectors representing orientation direction
    """

    trajectory: Trajectory
    center_type: str
    satellite_type: str
    vectors: np.ndarray = field(init=False)
    in_vectors: InitVar[np.ndarray | None] = None

    def __post_init__(self, in_vectors: np.ndarray | None = None):
        """Computes trajectories of unit vectors defined as the distance
        between a central and satellite atoms, meant to track orientation of
        molecules or clusters.

        Parameters
        ----------
        in_vectors : np.ndarray
            Bypass creation of vectors and use these instead.
        """
        if in_vectors is not None:
            self.vectors = in_vectors
        else:
            lattice = self.trajectory.get_lattice()
            direction = self._fractional_directions(self._distances)
            self.vectors = lattice.get_cartesian_coords(direction)

    @property
    def _time_step(self) -> float:
        """Return the time step of the trajectory."""
        return self.trajectory.time_step

    @property
    def _trajectory_cent(self) -> Trajectory:
        """Return trajectory of center atoms."""
        return self.trajectory.filter(self.center_type)

    @property
    def _trajectory_sat(self) -> Trajectory:
        """Return trajectory of satellite atoms."""
        return self.trajectory.filter(self.satellite_type)

    @property
    def _distances(self) -> np.ndarray:
        """Calculate distances between every central atom and all satellite
        atoms."""
        central_start_coord = self._trajectory_cent.base_positions
        satellite_start_coord = self._trajectory_sat.base_positions
        lattice = self.trajectory.get_lattice()
        distance = np.array(
            [
                [
                    lattice.get_all_distances(central, satellite)
                    for satellite in satellite_start_coord
                ]
                for central in central_start_coord
            ]
        )
        return distance

    def _matching_matrix(
        self, distance: np.ndarray, frac_coord_cent: np.ndarray
    ) -> np.ndarray:
        """Determine which satellite atoms are close enough to central atom to
        be connected.

        Parameters
        ----------
        distance: np.ndarray
            Distance between all the central-satellite pairs
        frac_coord_cent; np.ndarray
            Fractional coordinates of all the central atoms

        Returns
        -------
        matching_matrix: np.ndarray
            Matrix that shows which center-satellite pair is closer than the matching criteria
        """
        match_criteria = 1.5 * np.min(distance)

        distance_match = np.where(distance < match_criteria, distance, 0)
        matching_matrix = np.zeros((len(frac_coord_cent[0, :, 0]), 4), dtype=int)
        for k in range(len(frac_coord_cent[0, :, 0])):
            matching_matrix[k, :] = np.where(distance_match[k, :] != 0)[0][:4]
        return matching_matrix

    def _central_satellite_matrix(
        self, distance: np.ndarray, frac_coord_cent: np.ndarray
    ) -> np.ndarray:
        """Get the combinations of central atoms and satellite atoms in a
        matrix.

        Parameters
        ----------
        distance: np.ndarray
            Distance between all the central-satellite pairs
        frac_coord_cent: np.ndarray
            Fractional coordinates of all the central atoms

        Returns
        -------
        combinations: np.ndarray
            Matrix of combinations between central and satellite atoms
        """
        nr_central_atoms = frac_coord_cent.shape[1]

        index_central_atoms = np.arange(nr_central_atoms)

        # index_central_atoms = np.arange(self.nr_central_atoms)
        matching_matrix = self._matching_matrix(distance, frac_coord_cent)
        combinations = np.array(
            [(i, j) for i in index_central_atoms for j in matching_matrix[i, :]]
        )
        return combinations

    def _fractional_directions(self, distance: np.ndarray) -> np.ndarray:
        """Get all fractional coordinate vectors going from central atom to its
        ligands.

        Parameters
        ----------
        distance: np.ndarray
            Distance between all the central-satellite pairs

        Returns
        -------
        direction: np.ndarray
            Contains the direction between central atoms and their ligands.
        """
        frac_coord_cent = self._trajectory_cent.positions
        frac_coord_sat = self._trajectory_sat.positions

        combinations = self._central_satellite_matrix(distance, frac_coord_cent)

        sat = frac_coord_sat[:, combinations[:, 1], :]
        cent = frac_coord_cent[:, combinations[:, 0], :]

        direction = sat - cent

        # Take the periodic boundary conditions into account.
        direction = np.where(direction > 0.5, direction - 1, direction)
        direction = np.where(direction < -0.5, direction + 1, direction)

        return direction

    def normalize(self) -> Orientations:
        """Normalize the trajectory of unit vectors.

        Returns
        -------
        Orientations
        """
        vectors = self.vectors / np.linalg.norm(self.vectors, axis=-1, keepdims=True)

        return replace(self, in_vectors=vectors)

    def symmetrize(
        self, sym_group: str | None = None, sym_ops: np.ndarray | None = None
    ) -> Orientations:
        """Apply symmetry elements to the trajectory to improve statistics.

        One of `sym_group` and `sym_ops` must be supplied.

        Parameters
        ----------
        sym_group: str
            Name of the symmetry group in Hermann-Mauguin notation
        sym_ops: np.ndarray
            Matrix of symmetry operations, overrides `sym_group`

        Returns
        -------
        Orientations
        """
        if sym_ops is not None:
            if sym_ops.ndim != 3:
                # reshape if a single transformation is provided
                sym_ops = sym_ops.reshape(1, 3, 3)
            sym_ops = sym_ops
        elif sym_group:
            g = PointGroup(sym_group)
            sym_ops = np.array(
                [element.rotation_matrix for element in g.symmetry_ops]
            ).transpose(1, 2, 0)
        else:
            raise ValueError(
                'At least one of `sym_group` or `sym_ops` must be provided'
            )

        n_ts = self.vectors.shape[0]
        n_bonds = self.vectors.shape[1]
        n_symops = sym_ops.shape[2]

        direction_sym = np.einsum('tbi,ijk->tbkj', self.vectors, sym_ops)
        vectors = direction_sym.reshape(n_ts, n_bonds * n_symops, 3)

        return replace(self, in_vectors=vectors)

    def transform(self, matrix: np.ndarray) -> Orientations:
        """Convert the trajectory of unit vectors e.g. from primitive to
        conventional setting.

        A conventional unit cell only contains one lattice point, while the
        primitive cell contains the Bravais lattice. This means that the
        conventional form is simpler to visualize and compare.

        This transformation requires the definition of the conversion matrix.

        Parameters
        ----------
        matrix: np.array
            Matrix for vector transformation

        Returns
        -------
        orientations : Orientations
        """
        if matrix.shape != (3, 3):
            raise ValueError('matrix must be a 3x3 matrix')

        vectors = np.dot(self.vectors, matrix.T)

        return replace(self, in_vectors=vectors)

    @property
    def vectors_spherical(self) -> np.ndarray:
        """Return vectors in spherical coordinates in degrees.

        Returns
        -------
        np.array
            azimuth, elevation, length
        """
        return cartesian_to_spherical(self.vectors)

    def autocorrelation(self):
        """Compute the autocorrelation of the orientation vectors using FFT."""
        return fft_autocorrelation(self.vectors)

    def plot_rectilinear(self, **kwargs):
        """See [gemdat.plots.rectilinear][] for more info."""
        from gemdat import plots

        return plots.rectilinear(orientations=self, **kwargs)

    def plot_bond_length_distribution(self, **kwargs):
        """See [gemdat.plots.bond_length_distribution][] for more info."""
        from gemdat import plots

        return plots.bond_length_distribution(orientations=self, **kwargs)

    def plot_autocorrelation(self, **kwargs):
        """See [gemdat.plots.unit_vector_autocorrelation][] for more info."""
        from gemdat import plots

        return plots.autocorrelation(orientations=self, **kwargs)

    def to_volume(
        self,
        shape: tuple[int, int] = (90, 360),
        normalize_area: bool = False,
    ) -> OrientationalVolume:
        """Calculate density volume from orientation.

<<<<<<< HEAD
        The orientations are converted in spherical coordinates,
        and the azimutal and elevation angles are binned into a 2d histogram.

        Parameters
        ----------
        orientations : Orientations
            Input orientations
        shape : tuple
            The shape of the spherical sector in which the trajectory is
        normalize_area : bool
            If True, normalize the histogram by the area of the bins

        Returns
        -------
        vol : OrientationalVolume
            Output volume
        """
        from gemdat.volume import orientations_to_volume
        return orientations_to_volume(self,
                                      shape=shape,
                                      normalize_area=normalize_area)
=======
def calculate_spherical_areas(shape: tuple[int, int], radius: float = 1) -> np.ndarray:
    """Calculate the areas of a section of a sphere, defined in spherical
    coordinates. Useful for normalization purposes.

    Parameters
    ----------
    shape : tuple
        Shape of the grid in integer degrees
    radius : float
        Radius of the sphere

    Returns
    -------
    areas : np.ndarray
        Areas of the section
    """
    elevation_angles = np.linspace(0, 180, shape[0])

    areas = np.zeros(shape, dtype=float)
    azimuthal_increment = np.deg2rad(1)
    elevation_increment = np.deg2rad(1)

    for i in range(shape[1]):
        for j in range(shape[0]):
            areas[j, i] = (
                (radius**2)
                * azimuthal_increment
                * np.sin(np.deg2rad(elevation_angles[j]))
                * elevation_increment
            )
            # hacky way to get rid of singularity on poles
            areas[0, :] = areas[-1, 0]
    return areas
>>>>>>> ad62221c
<|MERGE_RESOLUTION|>--- conflicted
+++ resolved
@@ -288,14 +288,11 @@
     ) -> OrientationalVolume:
         """Calculate density volume from orientation.
 
-<<<<<<< HEAD
         The orientations are converted in spherical coordinates,
         and the azimutal and elevation angles are binned into a 2d histogram.
 
         Parameters
         ----------
-        orientations : Orientations
-            Input orientations
         shape : tuple
             The shape of the spherical sector in which the trajectory is
         normalize_area : bool
@@ -307,41 +304,5 @@
             Output volume
         """
         from gemdat.volume import orientations_to_volume
-        return orientations_to_volume(self,
-                                      shape=shape,
-                                      normalize_area=normalize_area)
-=======
-def calculate_spherical_areas(shape: tuple[int, int], radius: float = 1) -> np.ndarray:
-    """Calculate the areas of a section of a sphere, defined in spherical
-    coordinates. Useful for normalization purposes.
-
-    Parameters
-    ----------
-    shape : tuple
-        Shape of the grid in integer degrees
-    radius : float
-        Radius of the sphere
-
-    Returns
-    -------
-    areas : np.ndarray
-        Areas of the section
-    """
-    elevation_angles = np.linspace(0, 180, shape[0])
-
-    areas = np.zeros(shape, dtype=float)
-    azimuthal_increment = np.deg2rad(1)
-    elevation_increment = np.deg2rad(1)
-
-    for i in range(shape[1]):
-        for j in range(shape[0]):
-            areas[j, i] = (
-                (radius**2)
-                * azimuthal_increment
-                * np.sin(np.deg2rad(elevation_angles[j]))
-                * elevation_increment
-            )
-            # hacky way to get rid of singularity on poles
-            areas[0, :] = areas[-1, 0]
-    return areas
->>>>>>> ad62221c
+
+        return orientations_to_volume(self, shape=shape, normalize_area=normalize_area)