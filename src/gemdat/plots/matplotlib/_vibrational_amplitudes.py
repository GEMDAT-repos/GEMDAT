--- conflicted
+++ resolved
@@ -6,15 +6,8 @@
 import numpy as np
 from scipy import stats
 
-<<<<<<< HEAD
-from gemdat.metrics import TrajectoryMetrics
-from gemdat.trajectory import Trajectory
-=======
-from gemdat.simulation_metrics import SimulationMetrics
-
 if TYPE_CHECKING:
     from gemdat.trajectory import Trajectory
->>>>>>> f18ae50e
 
 
 def vibrational_amplitudes(*, trajectory: Trajectory) -> plt.Figure:
@@ -30,7 +23,7 @@
     fig : matplotlib.figure.Figure
         Output figure
     """
-    metrics = TrajectoryMetrics(trajectory)
+    metrics = trajectory.metrics()
 
     fig, ax = plt.subplots()
     ax.hist(metrics.amplitudes(), bins=100, density=True)
