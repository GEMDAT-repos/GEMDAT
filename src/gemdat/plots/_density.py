--- conflicted
+++ resolved
@@ -179,8 +179,6 @@
 
     plot_lattice_vectors(vol.lattice, fig=fig)
     plot_volume(vol, fig=fig)
-<<<<<<< HEAD
-=======
 
     if structure:
         if structure.lattice == vol.lattice:
@@ -188,7 +186,6 @@
         else:
             plot_structure(structure, fig=fig)
 
->>>>>>> a27a0341
     fig.update_layout(title='Density',
                       scene={
                           'aspectmode': 'manual',
