--- conflicted
+++ resolved
@@ -32,17 +32,13 @@
     fig : go.Figure
         Output as plotly figure
     """
-<<<<<<< HEAD
-    fig = density(volume.to_probability(), structure=structure)
-=======
     # The first Pathway in paths is assumed to be the optimal one
     if isinstance(paths, Pathway):
         path = paths
     else:
         path = paths[0]
 
-    fig = density(volume.to_probability(), structure)
->>>>>>> efd7defa
+    fig = density(volume.to_probability(), structure=structure)
 
     x_path, y_path, z_path = np.asarray(path.cartesian_path(volume)).T
 
