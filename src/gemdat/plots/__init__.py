"""This module contains all the plots that Gemdat can generate."""
from __future__ import annotations

# Matplotlib plots
from .matplotlib import (
    collective_jumps,
    displacement_per_site,
    frequency_vs_occurence,
    jumps_3d,
    jumps_3d_animation,
    radial_distribution,
    shape,
)
<<<<<<< HEAD
=======
from .matplotlib._paths import (
    energy_along_path,
    path_on_grid,
)
from .matplotlib._rdf import radial_distribution
from .matplotlib._vibration import frequency_vs_occurence
>>>>>>> 7e48aa58

# Plotly plots (matplotlib version might be available)
from .plotly import (
    density,
    displacement_histogram,
    displacement_per_element,
    jumps_vs_distance,
    jumps_vs_time,
    vibrational_amplitudes,
)
<<<<<<< HEAD
=======
from .plotly._paths import path_on_landscape
from .plotly._vibration import vibrational_amplitudes
>>>>>>> 7e48aa58

__all__ = [
    'collective_jumps',
    'density',
    'displacement_histogram',
    'displacement_per_element',
    'displacement_per_site',
    'frequency_vs_occurence',
    'jumps_3d',
    'jumps_3d_animation',
    'jumps_vs_distance',
    'jumps_vs_time',
    'radial_distribution',
<<<<<<< HEAD
    'shape',
    'vibrational_amplitudes',
=======
    'energy_along_path',
    'path_on_grid',
    'path_on_landscape',
>>>>>>> 7e48aa58
]<|MERGE_RESOLUTION|>--- conflicted
+++ resolved
@@ -5,21 +5,14 @@
 from .matplotlib import (
     collective_jumps,
     displacement_per_site,
+    energy_along_path,
     frequency_vs_occurence,
     jumps_3d,
     jumps_3d_animation,
+    path_on_grid,
     radial_distribution,
     shape,
 )
-<<<<<<< HEAD
-=======
-from .matplotlib._paths import (
-    energy_along_path,
-    path_on_grid,
-)
-from .matplotlib._rdf import radial_distribution
-from .matplotlib._vibration import frequency_vs_occurence
->>>>>>> 7e48aa58
 
 # Plotly plots (matplotlib version might be available)
 from .plotly import (
@@ -30,11 +23,6 @@
     jumps_vs_time,
     vibrational_amplitudes,
 )
-<<<<<<< HEAD
-=======
-from .plotly._paths import path_on_landscape
-from .plotly._vibration import vibrational_amplitudes
->>>>>>> 7e48aa58
 
 __all__ = [
     'collective_jumps',
@@ -48,12 +36,9 @@
     'jumps_vs_distance',
     'jumps_vs_time',
     'radial_distribution',
-<<<<<<< HEAD
     'shape',
     'vibrational_amplitudes',
-=======
     'energy_along_path',
     'path_on_grid',
     'path_on_landscape',
->>>>>>> 7e48aa58
 ]