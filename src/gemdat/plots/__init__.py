--- conflicted
+++ resolved
@@ -30,15 +30,7 @@
 )
 
 __all__ = [
-<<<<<<< HEAD
-    'bond_length_distribution', 'collective_jumps', 'density',
-    'displacement_histogram', 'displacement_per_atom',
-    'displacement_per_element', 'frequency_vs_occurence', 'jumps_3d',
-    'jumps_3d_animation', 'jumps_vs_distance', 'jumps_vs_time',
-    'msd_per_element', 'radial_distribution', 'rectilinear_plot', 'shape',
-    'vibrational_amplitudes', 'energy_along_path', 'path_on_grid',
-    'unit_vector_autocorrelation',
-=======
+    'bond_length_distribution',
     'collective_jumps',
     'density',
     'displacement_histogram',
@@ -49,12 +41,13 @@
     'jumps_3d_animation',
     'jumps_vs_distance',
     'jumps_vs_time',
+    'plot_3d',
     'msd_per_element',
-    'plot_3d',
     'radial_distribution',
+    'rectilinear_plot',
     'shape',
     'vibrational_amplitudes',
     'energy_along_path',
     'path_on_grid',
->>>>>>> e0dcdbab
+    'unit_vector_autocorrelation',
 ]