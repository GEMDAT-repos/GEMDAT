--- conflicted
+++ resolved
@@ -3,12 +3,7 @@
 
 # Matplotlib plots
 from .matplotlib import (
-<<<<<<< HEAD
     bond_length_distribution,
-    collective_jumps,
-    displacement_per_site,
-=======
->>>>>>> 40f6d8c4
     energy_along_path,
     jumps_3d_animation,
     path_on_grid,
