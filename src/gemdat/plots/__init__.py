--- conflicted
+++ resolved
@@ -1,5 +1,7 @@
 """This module contains all the plots that Gemdat can generate."""
 from __future__ import annotations
+
+from .matplotlib import shape
 
 # Matplotlib plots
 from .matplotlib._displacements import displacement_per_site
@@ -21,16 +23,7 @@
     jumps_vs_distance,
     jumps_vs_time,
 )
-<<<<<<< HEAD
-from ._rdf import radial_distribution
-from ._shape import shape
-from ._vibration import (
-    frequency_vs_occurence,
-    vibrational_amplitudes,
-)
-=======
 from .plotly._vibration import vibrational_amplitudes
->>>>>>> 8180b682
 
 __all__ = [
     'collective_jumps',
