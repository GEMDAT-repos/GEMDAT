import pickle
from dataclasses import dataclass, field
from pathlib import Path
from typing import Any, Optional

import numpy as np
from pymatgen.core import Lattice, Species, Structure
from pymatgen.io import vasp

from .calculate.displacements import Displacements
from .calculate.tracer import Tracer
from .calculate.vibration import Vibration


@dataclass(slots=True)
class SimulationData:
    """Dataclass to store simulation data."""

    structure: Structure
    trajectory_coords: np.ndarray
    species: Species
    lattice: Lattice
    time_step: float
    temperature: float
    parameters: dict[str, Any]
    extras: dict[str, Any] = field(default_factory=dict)
    config: dict[str, Any] = field(default_factory=dict)

    @classmethod
    def from_cache(cls, cache: str | Path):
        """Load data from cache using pickle.

        Parameters
        ----------
        cache : Path
            Name of cache file

        Returns
        -------
        data : SimulationData
            Dataclass with simulation data
        """
        with open(cache, 'rb') as f:
            data = pickle.load(f)
        return cls(**data)

    def to_cache(self, cache: str | Path):
        """Dump data to cache using pickle.

        Parameters
        ----------
        cache : Path
            Name of cache file
        """
        # convert to dict without object conversion
        with open(cache, 'wb') as f:
            pickle.dump(self.dict, f)

    @property
    def dict(self) -> dict:
        """Dict is an alternative for dataclasses.asdict.

        dataclasses.asdict has a problem with pymatgenclasses, so we do
        a more superficial conversion
        """
        return {
            slotname: getattr(self, slotname)
            for slotname in self.__slots__  # type: ignore
        }

    def calculate_all(self, **kwargs):
<<<<<<< HEAD
        """Calculate extra parameters and place them in `.extras` attribute and return self.extras."""
=======
        """Calculate extra parameters and place them in `.extras` attribute."""
        self.config = kwargs

        equilibration_steps = kwargs.get('equilibration_steps')
        diffusing_element = kwargs.get('diffusing_element')

        # generate these 'general purpose variables' somewhere more sensible
        self.extras['n_diffusing'] = sum(
            [e.name == diffusing_element for e in self.species])
        self.extras['n_steps'] = len(
            self.trajectory_coords) - equilibration_steps

        diffusing_idx = np.argwhere(
            [e.name == diffusing_element for e in self.species]).flatten()

        self.extras['diff_coords'] = self.trajectory_coords[
            equilibration_steps:, diffusing_idx, :]

        self.extras.update(
            Displacements.calculate_all(self, **self.extras, **self.config))
>>>>>>> 7069e549
        self.extras.update(
            Vibration.calculate_all(self, **self.extras, **self.config))
        self.extras.update(
<<<<<<< HEAD
            Vibration.calculate_all(self, **kwargs, **self.extras))
        self.extras.update(Tracer.calculate_all(self, **kwargs, **self.extras))
        return self.extras
=======
            Tracer.calculate_all(self, **self.extras, **self.config))
>>>>>>> 7069e549

    @classmethod
    def from_vasprun(cls,
                     xml_file: str | Path,
                     cache: Optional[str | Path] = None):
        """Load data from vasprun.xml.

        Parameters
        ----------
        xml_file : Path
            Path to vasprun.xml
        cache : Optional[Path], optional
            Path to cache data for vasprun.xml

        Returns
        -------
        data : Data
            Dataclass with simulation data
        """

        if not cache:
            cache = Path(str(xml_file) + '.cache')

        if Path(cache).exists():
            try:
                return cls.from_cache(cache)
            except Exception as e:
                print(e)
                print('Error reading from cache, reading full VaspRun')

        run = vasp.Vasprun(
            xml_file,
            parse_dos=False,
            parse_eigen=False,
            parse_projected_eigen=False,
            parse_potcar_file=False,
        )

        structure = run.structures[0]
        trajectory = run.get_trajectory()
        trajectory.to_positions()

        data = {
            'structure': structure,
            'trajectory_coords': trajectory.coords,
            'species': structure.species,
            'lattice': structure.lattice,
            # size of the time step (*1e-15 = in femtoseconds)
            'time_step': run.parameters['POTIM'] * 1e-15,
            # temperature of the MD simulation
            'temperature': run.parameters['TEBEG'],
            'parameters': run.parameters,
        }

        # first create object to check pydantic before caching
        ret = cls(**data)

        if cache:
            ret.to_cache(cache)

        return ret<|MERGE_RESOLUTION|>--- conflicted
+++ resolved
@@ -69,10 +69,7 @@
         }
 
     def calculate_all(self, **kwargs):
-<<<<<<< HEAD
         """Calculate extra parameters and place them in `.extras` attribute and return self.extras."""
-=======
-        """Calculate extra parameters and place them in `.extras` attribute."""
         self.config = kwargs
 
         equilibration_steps = kwargs.get('equilibration_steps')
@@ -92,17 +89,11 @@
 
         self.extras.update(
             Displacements.calculate_all(self, **self.extras, **self.config))
->>>>>>> 7069e549
         self.extras.update(
             Vibration.calculate_all(self, **self.extras, **self.config))
         self.extras.update(
-<<<<<<< HEAD
-            Vibration.calculate_all(self, **kwargs, **self.extras))
-        self.extras.update(Tracer.calculate_all(self, **kwargs, **self.extras))
+            Tracer.calculate_all(self, **self.extras, **self.config))
         return self.extras
-=======
-            Tracer.calculate_all(self, **self.extras, **self.config))
->>>>>>> 7069e549
 
     @classmethod
     def from_vasprun(cls,
