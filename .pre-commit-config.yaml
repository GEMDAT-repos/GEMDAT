--- conflicted
+++ resolved
@@ -22,13 +22,8 @@
     rev: v0.2.0
     hooks:
       - id: nbcheckorder
-<<<<<<< HEAD
   - repo: https://github.com/google/yapf
     rev: v0.44.0
-=======
-  - repo: https://github.com/pre-commit/mirrors-yapf
-    rev: v0.32.0
->>>>>>> 616559ec
     hooks:
       - id: yapf
         additional_dependencies:
